--- conflicted
+++ resolved
@@ -1,9 +1,5 @@
 from .spectrum import *
-<<<<<<< HEAD
 from .nmr_spectrum import *
 from .deconv_simplex import *
-=======
-from .deconv_simplex import *
 
-__version__ = '1.0.0'
->>>>>>> e3806ea1
+__version__ = '1.0.0'