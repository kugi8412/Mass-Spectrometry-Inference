from __future__ import division
from .peptides import get_protein_formula
import math
import IsoSpecPy
from pprint import pprint
import numpy as np
from math import exp
from scipy.stats import norm, uniform, gamma
import random
import heapq
import re
from collections import Counter
import numpy.random as rd
from scipy.ndimage import gaussian_filter
from copy import deepcopy
<<<<<<< HEAD
from numpy import trapz
=======
import numbers
>>>>>>> 7f0a1893

try:
    xrange
except NameError:
    xrange = range

class Spectrum:
    def __init__(self, formula, threshold=0.001, intensity = 1.0,
                         empty = False, charge=1, adduct=None, label = None):
        ### TODO1: two ways of initialization - either by formula & charge for theoretical,
        ### or by list of confs for experimental.
        ### TODO2: seprarate subclasses for centroid & profile spectra
        self.label = label
        self.confs = []
        if isinstance(formula, dict):
            formula = ''.join(str(k)+str(v) for k, v in formula.items())
        if label is None and formula is not None and formula != "":
            self.label = formula
        elif label is None:
            self.label = "Unknown"

        self.charge = charge

        if not isinstance(formula, str):
            if not isinstance(formula, list):
                formula = list(formula) # extract a generator
            empty = True
            if len(formula) == 0:
                self.formula = ""
                self.confs = []
            else:
                if isinstance(threshold, numbers.Number or threshold is None):
                    assert len(formula[0]) == 2
                    self.confs = formula
                else:
                    assert len(threshold) == len(formula)
                    self.confs = list(zip(formula, threshold))
            self.sort_confs()
            self.merge_confs()

        if not empty:
            parsed = re.findall('([A-Z][a-z]*)([0-9]*)', formula)
            formula = Counter()
            for e, n in parsed:
                n = int(n) if n else 1
                formula[e] += n
            #formula = [(x[0], 0 if x[1] == '' else int(x[1])) for x in formula]
            #formula = Counter(dict(formula))
            if adduct:
                formula[adduct] += charge
            formula = ''.join(x+str(formula[x]) for x in formula if formula[x] > 0)
            self.isospec = IsoSpecPy.IsoThreshold(formula = formula, threshold
                                                  = threshold, absolute =
                                                  False, get_confs = False)
            self.confs = [(x[0]/abs(charge), intensity*x[1]) for x in
                          zip(self.isospec.masses, self.isospec.probs)]
            # ^^^ even if charge is negative, m/zs should be positive
            self.sort_confs()
            self.formula = formula
        # empty or not charge is must have!

    @staticmethod
    def new_from_fasta(fasta, threshold=0.001, intensity = 1.0, empty = False,
                       charge=1, label = None):
        return Spectrum(get_protein_formula(fasta), threshold=threshold,
                        intensity=intensity, empty=empty, charge=charge,
                        label=label)

    @staticmethod
    def new_from_csv(filename, delimiter=","):
        spectrum = Spectrum("", empty=True, label=filename)

        with open(filename, "r") as infile:
            header = next(infile)
            for line in infile:
                if line[0] == '#':
                    continue
                line = line.strip()
                line = line.split(delimiter)
                spectrum.confs.append(tuple(map(float, line)))
        spectrum.sort_confs()
        spectrum.merge_confs()
        return spectrum


    @staticmethod
    def new_from_masses_int(masses, intensities):
        ret = Spectrum("", 0.0, empty = True)
        assert len(masses) == len(intensities)
        ret.confs = zip(masses, intensities)
        ret.sort_confs()
        ret.normalize()
        return ret


    @staticmethod
    def new_random(domain = (0.0, 1.0), peaks = 10):
        ret = Spectrum("", 0.0, empty = True)
        ret.confs = []
        for _ in xrange(peaks):
            ret.confs.append((random.uniform(*domain), random.uniform(0.0, 1.0)))
        ret.sort_confs()
        ret.normalize()
        return ret

    def average_mass(self):
        """
        Returns the average mass.
        """
        norm = float(sum(x[1] for x in self.confs))
        return sum(x[0]*x[1]/norm for x in self.confs)

    def copy(self):
        isospec = self.isospec
        self.isospec = None
        ret = deepcopy(self)
        ret.isospec = isospec
        self.isospec = isospec
        return ret

    def get_modal_peak(self):
        """
        Returns the peak with the highest intensity.
        """
        return max(self.confs, key=lambda x: x[1])

    def sort_confs(self):
        self.confs.sort(key = lambda x: x[0])

    def merge_confs(self):
        cmass = self.confs[0][0]
        cprob = 0.0
        ret = []
        for mass, prob in self.confs + [(-1, 0)]:
            if mass != cmass:
                ret.append((cmass, cprob))
                cmass = mass
                cprob = 0.0
            cprob += prob
        ### TODO3: for profile spectra, set a margin of max. 5 zero intensities
        ### around any observed intensity to preserve peak shape
        self.confs = [x for x in ret if x[1] > 1e-12]

    def set_confs(self, confs):
        self.confs = confs
        self.sort_confs()
        self.merge_confs()

    def __add__(self, other):
        res = Spectrum("", 0.0, empty=True)
        res.confs = self.confs + other.confs
        res.sort_confs()
        res.merge_confs()
        res.label = self.label + ' + ' + other.label
        return res

    def __mul__(self, number):
        res = Spectrum("", 0.0, empty=True)
        res.confs = [(x[0], number*x[1]) for x in self.confs]
        res.sort_confs()
        res.merge_confs()
        res.label = self.label
        return res

    def __rmul__(self, number):
        # Here * is commutative
        return self * number

    def __len__(self):
        return len(self.confs)

    @staticmethod
    def ScalarProduct(spectra, weights):
        ret = Spectrum("", 0.0, empty = True)
        Q = [(spectra[i].confs[0], i, 0) for i in xrange(len(spectra))]
        heapq.heapify(Q)
        while Q != []:
            conf, spectre_no, conf_idx = heapq.heappop(Q)
            ret.confs.append((conf[0], conf[1] * weights[spectre_no]))
            conf_idx += 1
            if conf_idx < len(spectra[spectre_no]):
                heapq.heappush(Q, (spectra[spectre_no].confs[conf_idx], spectre_no, conf_idx))
        ret.merge_confs()
        return ret

    def normalize(self, target_value = 1.0):
        x = target_value/math.fsum(v[1] for v in self.confs)
        self.confs = [(v[0], v[1]*x) for v in self.confs]

    def WSDistanceMoves(self, other):
        try:
            ii = 0
            leftoverprob = other.confs[0][1]
            for mass, prob in self.confs:
                while leftoverprob <= prob:
                    yield (other.confs[ii][0], mass, leftoverprob)
                    prob -= leftoverprob
                    ii += 1
                    leftoverprob = other.confs[ii][1]
                yield (other.confs[ii][0], mass, prob)
                leftoverprob -= prob
        except IndexError:
            return

    def WSDistance(self, other):
        if not np.isclose(sum(x[1] for x in self.confs), 1.):
            raise ValueError('Self is not normalized.')
        if not np.isclose(sum(x[1] for x in other.confs), 1.):
            raise ValueError('Other is not normalized.')
        return math.fsum(abs(x[0]-x[1])*x[2] for x in self.WSDistanceMoves(other))

    def explained_intensity(self,other):
        """
        Returns the amount of mutual intensity between self and other,
        defined as sum of minima of intensities, mass-wise.
        """
        e = 0
        for i in xrange(len(self.confs)):
            e += min(self.confs[i][1],other.confs[i][1])
        return e

    def bin_to_nominal(self, nb_of_digits=0):
        """
        Rounds mass values to a given number of decimal digits.
        Works in situ, returns None.
        The masses are multiplied by the charge prior to rounding,
        and divided by the charge again after rounding.
        The default nb_of_digits is zero, meaning that the m/z values
        will correspond to nominal mass of peaks.
        """
        xcoord, ycoord = zip(*self.confs)
        xcoord = map(lambda x: x*self.charge, xcoord)
        xcoord = (round(x, nb_of_digits) for x in xcoord)
        xcoord = map(lambda x: x/self.charge, xcoord)
        self.confs = list(zip(xcoord, ycoord))
        self.sort_confs()
        self.merge_confs()

    def coarse_bin(self, nb_of_digits):
        """
        Rounds the m/z to a given number of decimal digits
        """
        self.confs = [(round(x[0], nb_of_digits), x[1]) for x in self.confs]
        self.merge_confs()

    def add_chemical_noise(self, nb_of_noise_peaks, noise_fraction):
        """
        Adds additional peaks with uniform distribution in the m/z domain
        and gamma distribution in the intensity domain. The spectrum does NOT need
        to be normalized. Accordingly, the method does not normalize the intensity afterwards!
        noise_fraction controls the amount of noise signal in the spectrum.
        nb_of_noise_peaks controls the number of peaks added.

        Return: list
            A boolean list indicating if a given peak corresponds to noise
        """
        span = min(x[0] for x in self.confs), max(x[0] for x in self.confs)
        span_increase = 1.2  # increase the mass range by a factor of 1.2
        span = [span_increase*x + (1-span_increase)*sum(span)/2 for x in span]
        noisex = uniform.rvs(loc=span[0], scale=span[1]-span[0], size=nb_of_noise_peaks)
        noisey = gamma.rvs(a=2, scale=2, size=nb_of_noise_peaks)
        noisey /= sum(noisey)
        signal = sum(x[1] for x in self.confs)
        noisey *=  signal*noise_fraction /(1-noise_fraction)
        noise = [(x, y) for x,y in zip(noisex, noisey)]
        self.confs += noise
        self.sort_confs()
        self.merge_confs()
        return [True if mz in noisex else False for mz in [x[0] for x in self.confs]]

    def add_gaussian_noise(self, sd):
        """
        Adds gaussian noise to each peak, simulating
        electronic noise.
        """
        noised = rd.normal([y for x,y in self.confs], sd)
        # noised = noised - min(noised)
        self.confs = [(x[0], y) for x, y in zip(self.confs, noised) if y > 0]
    
    def distort_intensity(self, N, gain, sd):
        """
        Distorts the intensity measurement in a mutiplicative noise model - i.e.
        assumes that each ion yields a random amount of signal.
        Assumes the molecule is composed of one element, so it's
        an approximation for normal molecules.
        The resulting spectrum is not normalized.
        Works in situ (modifies self).
        N: int
            number of ions
        gain: float
            mean amount of signal of one ion
        sd: float
            standard deviation of one ion's signal

        Return: np.array
            The applied deviations.
        """
        p = np.array([x[1] for x in self.confs])
        assert np.isclose(sum(p), 1), 'Spectrum needs to be normalized prior to distortion'
        X = [(x[0], N*gain*x[1]) for x in self.confs]  # average signal
        peakSD = np.sqrt(N*sd**2*p + N*gain**2*p*(1-p))
        U = rd.normal(0, 1, len(X))
        U *= peakSD
        X = [(x[0], max(x[1] + u, 0.)) for x, u in zip(X, U)]
        self.confs = X
        return U

    def distort_mz(self, mean, sd):
        """
        Distorts the m/z measurement by a normally distributed
        random variable with given mean and standard deviation.
        Use non-zero mean to approximate calibration error.
        Returns the applied shift.
        """
        N = rd.normal(mean, sd, len(self.confs))
        self.confs = [(x[0] + u, x[1]) for x, u in zip(self.confs, N)]
        self.sort_confs()
        self.merge_confs()
        return N

    @staticmethod
    def sample_multinomial(reference, N, gain, sd):
        """
        Samples a spectrum of N molecules based on peak probabilities
        from the reference spectrum. Simulates both isotope composition
        and amplifier randomness.
        The returned spectrum is not normalized.
        N: int
            number of ions in the spectrum
        gain: float
            The gain of the amplifier, i.e. average signal from one ion
        sd: float
            Standard deviation of one ion's signal
        """
        p = [x[1] for x in reference.confs]
        assert np.isclose(sum(p), 1), 'Spectrum needs to be normalized prior to sampling'
        U = rd.multinomial(N, p)
        U = rd.normal(U*gain, np.sqrt(U*sd**2))
        retSp = Spectrum('', empty=True, label='Sampled ' + reference.label)
        retSp.set_confs([(x[0], max(u, 0.)) for x, u in zip(reference.confs, U)])
        return retSp

    def find_peaks(self):
        """
        Returns a list of local maxima.
        Each maximum is reported as a tuple of m/z and intensity.
        The last and final configuration is never reported as a maximum.
        Note that this function should only be applied to profile spectra - the result
        does not make sense for centroided spectrum.
        Applying a gaussian or Savitzky-Golay filter prior to peak picking
        is advised in order to avoid detection of noise.
        """
        diffs = [n[1]-p[1] for n,p in zip(self.confs[1:], self.confs[:-1])]
        is_max = [nd <0 and pd > 0 for nd, pd in zip(diffs[1:], diffs[:-1])]
        peaks = [x for x, p in zip(self.confs[1:-1], is_max) if p]
        return peaks

    def centroid(self, max_width, peak_height_fraction=0.5):
        """
        Returns a list of (mz, intensity) pairs for a centroided spectrum.
        Peaks are detected as local maxima of intensity.
        Next, each peak is integrated in a region above the peak_height_fraction
        of the apex intensity.
        If a peak is wider than max_width at the peak_height_fraction of the apex intensity,
        it is skipped.

        Note that this function should only be applied to profile spectra - the result
        does not make sense for centroided spectrum.
        Applying a gaussian or Savitzky-Golay filter prior to peak picking
        is advised in order to avoid detection of noise.
        """
        # Find the local maxima of intensity:
        diffs = [n[1]-p[1] for n,p in zip(self.confs[1:], self.confs[:-1])]
        is_max = [nd <0 and pd > 0 for nd, pd in zip(diffs[1:], diffs[:-1])]
        peak_indices = [i+1 for i, m in enumerate(is_max) if m]
        
        mz=np.array([x[0] for x in self.confs])
        intsy=np.array([x[1] for x in self.confs])
        centroid_mz = []
        centroid_intensity = []
        max_dist = max_width/2.
        n = len(mz)
        for p in peak_indices:
            current_mz = mz[p]
            current_intsy = intsy[p]
            right_shift = 0
            left_shift = 0
            while p + right_shift < n-1 and mz[p+right_shift] - mz[p] < max_dist and intsy[p+right_shift] > peak_height_fraction*current_intsy:
                right_shift += 1
            if intsy[p+right_shift] > peak_height_fraction*current_intsy:
                continue
            while p - left_shift > 1 and mz[p] - mz[p-left_shift] < max_dist and intsy[p-left_shift] > peak_height_fraction*current_intsy:
                left_shift += 1
            if intsy[p-left_shift] > peak_height_fraction*current_intsy:
                continue
            x, y = mz[(p-left_shift):(p+right_shift+1)], intsy[(p-left_shift):(p+right_shift+1)]
            cint = trapz(y, x)
            cmz = trapz(y*x, x)/cint
            if cmz not in centroid_mz:  # intensity errors may introduce artificial peaks
                centroid_mz.append(cmz)
                centroid_intensity.append(cint)
        return(list(zip(centroid_mz, centroid_intensity)))
        

    def fuzzify_peaks(self, sd, step):
        """
        Applies a gaussian filter to the peaks, effectively broadening them
        and simulating low resolution. Works in place, modifying self.
        The parameter step gives the distance between samples in m/z axis.
        Note that after the filtering, the area below curve is equal to 1,
        instead of the sum of 'peak' intensities!
        """
        new_mass = np.arange(self.confs[0][0] - 4*sd, self.confs[-1][0] + 4*sd, step)
        new_intensity = np.zeros(len(new_mass))
        lb = new_mass[0]
        for x, y in self.confs:
            xrnb = int((x-lb)//step)  # x's index in new_mass
            xr = lb + step*xrnb
            lnb = int((xr-x+4*sd)//step)   # nb of steps left of x to add gauss
            xlb = xr - step*lnb
            xrb = xr + step*lnb
            xv = np.array([xlb + i*step for i in range(2*lnb + 2)])
            nv = y*norm.pdf(xv, x, sd)
            new_intensity[(xrnb-lnb):(xrnb+lnb+2)] += nv
        self.confs = [(x, y) for x, y in zip(new_mass, new_intensity)]

    def cut_smallest_peaks(self, removed_proportion=0.001):
        """
        Removes smallest peaks until the total removed intensity amounts
        to the given proportion of the total ion current in the spectrum.
        """
        self.confs.sort(key = lambda x: x[1], reverse=True)
        threshold  = removed_proportion*sum(x[1] for x in self.confs)
        removed = 0
        while len(self.confs)>0 and removed + self.confs[-1][1] <= threshold:
            removed += self.confs.pop()[1]
        self.confs.sort(key = lambda x: x[0])

    def filter_peaks(self, list_of_others, margin):
        """
        Removes peaks which do not match any isotopic envelope from
        the list_of_others, with a given mass margin for matching.
        Works in situ (modifies self).
        Assumes that list_of_others contains proper Spectrum objects
        (i.e. with default sorting of confs).
        _____
        Parameters:
            list_of_others: list
                A list of Spectrum objects.
            margin: float
                The isotopic envelopes of target spectra are widened by this margin.
        _____
        Returns: None
        """
        bounds = [(s.confs[0][0] - margin, s.confs[-1][0] + margin) for s in list_of_others]
        bounds.sort(key = lambda x: x[0])  # sort by lower bound
        merged_bounds = []
        c_low, c_up = bounds[0]
        for b in bounds:
            if b[0] <= c:
                pass # to be finished
        

    @staticmethod
    def filter_against_theoretical(experimental, theoreticals, margin=0.15):
        """
        Remove trash empirical spectra fragments and leave only interesting.

        Removes from experimental spectrum fragments outside theoretical peaks
        +- margin.

        experimental: empirical spectrum,
        theoreticals: one instance of theoretical or iterable of instances of
                    theoretical spectra,
        margin: m/z radius within empirical spectrum should be left.
        """
        try:
            th_confs = []
            for theoretical_spectrum in theoreticals:
                th_confs.extend(theoretical_spectrum.confs)
            theoretical = Spectrum("", empty=True)
            theoretical.confs = th_confs
            theoretical.sort_confs()
            theoretical.merge_confs()
        except TypeError:
            theoretical = theoreticals
        experimental_confs = experimental.confs
        theoretical_masses = [i[0] for i in theoretical.confs]

        result_confs = []
        index = 0
        for mz, abund in experimental_confs:
            while (index + 1 < len(theoretical_masses) and
                   theoretical_masses[index + 1] < mz):
                index += 1
            if abs(mz - theoretical_masses[index]) <= margin or (
                    index + 1 < len(theoretical_masses) and
                    abs(mz - theoretical_masses[index + 1]) <= margin):
                result_confs.append((mz, abund))
        new_spectrum = Spectrum("", empty=True,
                                label=experimental.label if
                                hasattr(experimental, 'label') else None)
        new_spectrum.confs = result_confs
        return new_spectrum

    def plot(self, show = True, profile=False, **plot_kwargs):
        import matplotlib.pyplot as plt
        if show:
            plt.clf()
        if profile:
            plt.plot([x[0] for x in self.confs], [x[1] for x in self.confs], linestyle='-', label=self.label, **plot_kwargs)
        else:
            plt.vlines([x[0] for x in self.confs], [0], [x[1] for x in self.confs], label = self.label, linewidth=1, **plot_kwargs)
        if show:
            plt.show()

    @staticmethod
    def plot_all(spectra, show=True, profile=False, cmap=None):
        import matplotlib.pyplot as plt
        import matplotlib.cm as cm
        import numpy as np
        if not cmap:
            colors = cm.rainbow(np.linspace(0, 1, len(spectra)))
            colors =  [[0, 0, 0, 0.8]] + [list(x[:3]) + [0.6] for x in colors]
        else:
            try:
                colors = [[0, 0, 0, 0.8]] + [cmap(x, alpha=1) for x in range(len(spectra))]
            except:
                colors = cmap
        if show:
            plt.clf()
        i = 0
        for spectre in spectra:
            spectre.plot(show = False, profile=profile, color = colors[i])
            i += 1
        #plt.legend(loc=9, bbox_to_anchor=(0.5, -0.1), ncol=len(spectra))  # legend below plot
        plt.legend(loc=0, ncol=1)
        if show: plt.show()



if __name__=='__main__':
    mz =np.linspace(1, 3, num=81)
    intsy = 3*norm.pdf(mz, loc=1.21, scale=.04) + norm.pdf(mz, loc=2.56, scale=0.08)
    S = Spectrum('', empty=True)
    S.set_confs(list(zip(mz,intsy)))
    S.plot(profile=True)
    c = S.centroid(max_width=0.35)
    c = [(m,i/sum(x[1] for x in c)) for m,i in c]
    p = S.find_peaks()
    p = [(m,i/sum(x[1] for x in p)) for m, i in p]
<|MERGE_RESOLUTION|>--- conflicted
+++ resolved
@@ -13,11 +13,8 @@
 import numpy.random as rd
 from scipy.ndimage import gaussian_filter
 from copy import deepcopy
-<<<<<<< HEAD
 from numpy import trapz
-=======
 import numbers
->>>>>>> 7f0a1893
 
 try:
     xrange
