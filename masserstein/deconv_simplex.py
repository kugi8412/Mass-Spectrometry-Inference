import numpy as np
from time import time
from masserstein import Spectrum
from masserstein import NMRSpectrum
import pulp as lp
from warnings import warn
import tempfile
from tqdm import tqdm
from pulp.apis import LpSolverDefault
from masserstein import misc



def intensity_generator(confs, mzaxis):
        """
        Generates intensities from spectrum represented as a confs list,
<<<<<<< HEAD
        over ppm (or m/z) values from mzaxis.
=======
        over ppm values from mzaxis.
>>>>>>> 6fc8972f
        Assumes mzaxis and confs are sorted and returns consecutive intensities.
        """
        mzaxis_id = 0
        mzaxis_len = len(mzaxis)
        for mz, intsy in confs:
            while mzaxis[mzaxis_id] < mz:
                yield 0.
                mzaxis_id += 1
                if mzaxis_id == mzaxis_len:
                    return
            if mzaxis[mzaxis_id] == mz:
                yield intsy
                mzaxis_id += 1
                if mzaxis_id == mzaxis_len:
                    return
        for i in range(mzaxis_id, mzaxis_len):
                yield 0.


def dualdeconv2(exp_sp, thr_sps, penalty, quiet=True, solver=LpSolverDefault):
        """
        This function solves linear program describing optimal transport of signal between the mixture's spectrum
        and the list of components' spectra. Additionally, an auxiliary point is introduced in order to
        remove noise from the mixture's spectrum, as described by Ciach et al., 2020. 
        _____
        Parameters:
            exp_sp: Spectrum object
                Mixture's spectrum.
            thr_sp: list of Spectrum objects
                List of components (i.e. reference, query, theoretical) spectra.
            penalty: float
                Denoising penalty.
            solver: 
                Which solver should be used. In case of problems with the default solver,
                lp.GUROBI() is recommended (note that it requires obtaining a licence).
                To see all solvers available at your machine execute: pulp.listSolvers(onlyAvailable=True) or lp.listSolvers(onlyAvailable=True).
        _____
        Returns: dict
            Dictionary with the following entries:
            - probs: List containing proportions of consecutive components' spectra in the mixture's
            spectrum. Note that they do not have to sum up to 1, because some part of the signal can be noise.
<<<<<<< HEAD
            - trash: Amount of noise in the consecutive ppm (or m/z) points of the mixture's spectrum.
=======
            - trash: Amount of noise in the consecutive ppm points of the experimental spectrum.
>>>>>>> 6fc8972f
            - fun: Optimal value of the objective function.
            - status: Status of the linear program.
        """
        start = time()
        exp_confs = exp_sp.confs.copy()
        thr_confs = [thr_sp.confs.copy() for thr_sp in thr_sps]

        # Normalization check:
        assert np.isclose(sum(x[1] for x in exp_confs) , 1), "Mixture's spectrum not normalized."
        for i, thrcnf in enumerate(thr_confs):
                assert np.isclose(sum(x[1] for x in thrcnf), 1), "Component's spectrum %i is not normalized." % i

        # Computing a common horizontal axis for all spectra
        exp_confs = [(m, i) for m, i in exp_confs]
        thr_confs = [[(m, i) for m, i in cfs] for cfs in thr_confs]
        common_horizontal_axis = set(x[0] for x in exp_confs)
        common_horizontal_axis.update(x[0] for s in thr_confs for x in s)
        common_horizontal_axis = sorted(common_horizontal_axis)
        if not quiet:
                print("Common horizontal axis computed")
        n = len(common_horizontal_axis)
        k = len(thr_confs)

        # Computing lengths of intervals between ppm (or mz) measurements (l_i variables)
        interval_lengths = [common_horizontal_axis[i+1] - common_horizontal_axis[i] for i in range(n-1)]
        if not quiet:
                print("Interval lengths computed")

        # linear program:
        program = lp.LpProblem('Dual L1 regression sparse', lp.LpMaximize)
        if not quiet:
                print("Linear program initialized")
        # variables:
        lpVars = []
        for i in range(n):
                lpVars.append(lp.LpVariable('Z%i' % (i+1), None, penalty, lp.LpContinuous))
        ##        # in case one would like to explicitly forbid non-experimental abyss:
        ##        if V[i] > 0:
        ##            lpVars.append(lp.LpVariable('W%i' % (i+1), None, penalty, lp.LpContinuous))
        ##        else:
        ##            lpVars.append(lp.LpVariable('W%i' % (i+1), None, None, lp.LpContinuous))
        if not quiet:
                print("Variables created")
        # objective function:
        exp_vec = intensity_generator(exp_confs, common_horizontal_axis)  # generator of mixture's intensity observations
        program += lp.lpSum(v*x for v, x in zip(exp_vec, lpVars)), 'Dual_objective'
        # constraints:
        for j in range(k):
                thr_vec = intensity_generator(thr_confs[j], common_horizontal_axis)
                program += lp.lpSum(v*x for v, x in zip(thr_vec, lpVars) if v > 0.) <= 0, 'P%i' % (j+1)
        if not quiet:
                print('tsk tsk')
        ##    for i in range(n-1):
        ##        program += lpVars[i]-lpVars[i+1] <= interval_lengths[i], 'EpsPlus %i' % (i+1)
        ##        program += lpVars[i] - lpVars[i+1] >=  -interval_lengths[i], 'EpsMinus %i' % (i+1)
        for i in range(n-1):
                program +=  lpVars[i] - lpVars[i+1]  <=  interval_lengths[i], 'EpsPlus_%i' % (i+1)
                program +=  lpVars[i] - lpVars[i+1]  >= -interval_lengths[i], 'EpsMinus_%i' % (i+1)
        if not quiet:
                print("Constraints written")
        #program.writeLP('WassersteinL1.lp')
        if not quiet:
                print("Starting solver")
        LpSolverDefault.msg = not quiet
        program.solve(solver = solver)
        end = time()
        if not quiet:
                print("Solver finished.")
                print("Status:", lp.LpStatus[program.status])
                print("Optimal value:", lp.value(program.objective))
                print("Time:", end - start)
        constraints = program.constraints
        probs = [round(constraints['P%i' % i].pi, 12) for i in range(1, k+1)]
        exp_vec = list(intensity_generator(exp_confs, common_horizontal_axis))
        # 'if' clause below is to restrict returned abyss to mixture's confs
        abyss = [round(x.dj, 12) for i, x in enumerate(lpVars) if exp_vec[i] > 0.]
        # note: accounting for number of summands in checking of result correctness,
        # because summation of many small numbers introduces numerical errors
        if not np.isclose(sum(probs)+sum(abyss), 1., atol=len(abyss)*1e-03):
                warn("""In dualdeconv2:
                Proportions of signal and noise sum to %f instead of 1.
                This may indicate improper results.
                Please check the deconvolution results and consider reporting this warning to the authors.
                                    """ % (sum(probs)+sum(abyss)))

        return {"probs": probs, "trash": abyss, "fun": lp.value(program.objective), 'status': program.status}


def dualdeconv2_alternative(exp_sp, thr_sps, penalty, quiet=True, solver=LpSolverDefault):

        """
        Alternative version of dualdeconv2 - using .pi instead of .dj to extract optimal values of variables.
        Slower, but .pi is better documented than .dj in pulp. Gives the same results as dualdeconv2.
        This function solves linear program describing optimal transport of signal between the mixture's spectrum
        and the list of components' spectra. Additionally, an auxiliary point is introduced in order to
        remove noise from the mixture's spectrum, as described by Ciach et al., 2020. 
        _____
        Parameters:
            exp_sp: Spectrum object
                Mixture's spectrum.
            thr_sp: list of Spectrum objects
                List of components' (i.e. reference, query, theoretical) spectra.
            penalty: float
                Denoising penalty.
            solver: 
                Which solver should be used. In case of problems with the default solver,
                lp.GUROBI() is recommended (note that it requires obtaining a licence).
                To see all solvers available at your machine execute: pulp.listSolvers(onlyAvailable=True) or lp.listSolvers(onlyAvailable=True).
        _____
        Returns: dict
            Dictionary with the following entries:
            - probs: List containing proportions of consecutive components' spectra in the mixture's
            spectrum. Note that they do not have to sum up to 1, because some part of the signal can be noise.
<<<<<<< HEAD
            - trash: Amount of noise in the consecutive ppm (or m/z) points of the mixture's spectrum.
=======
            - trash: Amount of noise in the consecutive ppm points of the experimental spectrum.
>>>>>>> 6fc8972f
            - fun: Optimal value of the objective function.
            - status: Status of the linear program.
        """

        start = time()
        exp_confs = exp_sp.confs.copy()
        thr_confs = [thr_sp.confs.copy() for thr_sp in thr_sps]

        # Normalization check:
        assert np.isclose(sum(x[1] for x in exp_confs) , 1), "Mixture's spectrum not normalized."
        for i, thrcnf in enumerate(thr_confs):
                assert np.isclose(sum(x[1] for x in thrcnf), 1), "Component's spectrum %i not normalized." % i

        # Computing a common horizontal axis for all spectra
        exp_confs = [(m, i) for m, i in exp_confs]
        thr_confs = [[(m, i) for m, i in cfs] for cfs in thr_confs]
        common_horizontal_axis = set(x[0] for x in exp_confs)
        common_horizontal_axis.update(x[0] for s in thr_confs for x in s)
        common_horizontal_axis = sorted(common_horizontal_axis)
        if not quiet:
                print("Common horizontal axis computed")
        n = len(common_horizontal_axis)
        k = len(thr_confs)

        # Computing lengths of intervals between ppm (or mz) measurements (l_i variables)
        interval_lengths = [common_horizontal_axis[i+1] - common_horizontal_axis[i] for i in range(n-1)]
        if not quiet:
                print("Interval lengths computed")

        # linear program:
        program = lp.LpProblem('Dual L1 regression sparse', lp.LpMaximize)
        if not quiet:
                print("Linear program initialized")
        # variables:
        lpVars = []
        for i in range(n):
                lpVars.append(lp.LpVariable('Z%i' % (i+1), None, None, lp.LpContinuous))
        ##        # in case one would like to explicitly forbid non-experimental abyss:
        ##        if V[i] > 0:
        ##            lpVars.append(lp.LpVariable('W%i' % (i+1), None, penalty, lp.LpContinuous))
        ##        else:
        ##            lpVars.append(lp.LpVariable('W%i' % (i+1), None, None, lp.LpContinuous))
        if not quiet:
                print("Variables created")
        # objective function:
        exp_vec = intensity_generator(exp_confs, common_horizontal_axis)  # generator of mixture's intensity observations
        program += lp.lpSum(v*x for v, x in zip(exp_vec, lpVars)), 'Dual_objective'
        # constraints:
        for j in range(k):
                thr_vec = intensity_generator(thr_confs[j], common_horizontal_axis)
                program += lp.lpSum(v*x for v, x in zip(thr_vec, lpVars) if v > 0.) <= 0, 'P%i' % (j+1)
        if not quiet:
                print('tsk tsk')
        for i in range(n):
                program += lpVars[i] <= penalty, 'g%i' % (i+1)
        for i in range(n-1):
                program +=  lpVars[i] - lpVars[i+1]  <=  interval_lengths[i], 'EpsPlus_%i' % (i+1)
                program +=  lpVars[i] - lpVars[i+1]  >= -interval_lengths[i], 'EpsMinus_%i' % (i+1)
        if not quiet:
                print("Constraints written")
        #program.writeLP('WassersteinL1.lp')
        if not quiet:
                print("Starting solver")
        LpSolverDefault.msg = not quiet
        program.solve(solver = solver)
        end = time()
        if not quiet:
                print("Solver finished.")
                print("Status:", lp.LpStatus[program.status])
                print("Optimal value:", lp.value(program.objective))
                print("Time:", end - start)
        constraints = program.constraints
        probs = [round(constraints['P%i' % i].pi, 12) for i in range(1, k+1)]
        exp_vec = list(intensity_generator(exp_confs, common_horizontal_axis))
        abyss = [round(constraints['g%i' % i].pi, 12) for i in range(1, n+1) if exp_vec[i-1] > 0.]
        # note: accounting for number of summands in checking of result correctness,
        # because summation of many small numbers introduces numerical errors
        if not np.isclose(sum(probs)+sum(abyss), 1., atol=len(abyss)*1e-03):
                warn("""In dualdeconv2_alternative:
                Proportions of signal and noise sum to %f instead of 1.
                This may indicate improper results.
                Please check the deconvolution results and consider reporting this warning to the authors.
                                    """ % (sum(probs)+sum(abyss)))

        return {"probs": probs, "trash": abyss, "fun": lp.value(program.objective), 'status': program.status}



def dualdeconv3(exp_sp, thr_sps, penalty, penalty_th, quiet=True, solver=LpSolverDefault):

        """
        This function solves linear program describing optimal transport of signal between 
        the mixture's spectrum and the list of components' spectra. 
        Two auxiliary points are introduced in order to remove noise from the mixture's spectrum
        and from the combination of components' spectra. 
        Transport of signal between the two auxiliary points is explicitly forbidden.
        Mathematically, this formulation is equivalent to the one implemented in dualdeconv4
        and both give the same results up to roundoff errors.
        _____
        Parameters:
            exp_sp: Spectrum object
                Mixture's spectrum.
            thr_sp: Spectrum object
                List of components' (i.e. reference, query, theoretical) spectra.
            penalty: float
                Denoising penalty for the mixture's spectrum.
            penalty_th: float
                Denoising penalty for the components' spectra.
            solver: 
                Which solver should be used. In case of problems with the default solver,
                lp.GUROBI() is recommended (note that it requires obtaining a licence).
                To see all solvers available at your machine execute: pulp.listSolvers(onlyAvailable=True) or lp.listSolvers(onlyAvailable=True).
        _____
        Returns: dict
            Dictionary with the following entries:
            - probs: List containing proportions of consecutive components' spectra in the mixture's
            spectrum. Note that they do not have to sum up to 1, because some part of the signal can be noise.
<<<<<<< HEAD
            - noise_in_components: Proportion of noise present in the combination of components' spectra.
            - trash: Amount of noise in the consecutive ppm (or m/z) points of the mixture's spectrum.
            - components_trash: Amount of noise present in the combination of components'
            spectra in consecutive ppm (or m/z) points from common horizontal axis.
            - fun: Optimal value of the objective function.
            - status: Status of the linear program.
            - common horizontal axis: All the ppm (or m/z) values from the mixture's spectrum and from the components' 
            spectra in a sorted list. 
=======
            - noise_in_theoretical: Proportion of noise present in the combination of theoretical
            (reference) spectra.
            - trash: Amount of noise in the consecutive ppm points of the experimental spectrum.
            - theoretical trash: Amount of noise present in the combination of theoretical (reference)
            spectra in consecutive ppm points from global mass axis.
            - fun: Optimal value of the objective function.
            - status: Status of the linear program.
            - global mass axis: All the ppm values from the experimental spectrum and from the theoretical 
            (reference) spectra in a sorted list. 
>>>>>>> 6fc8972f
        """

        start = time()
        exp_confs = exp_sp.confs.copy()
        thr_confs = [thr_sp.confs.copy() for thr_sp in thr_sps]

        # Normalization check:
        assert np.isclose(sum(x[1] for x in exp_confs) , 1), "Mixture's spectrum not normalized."
        for i, thrcnf in enumerate(thr_confs):
                assert np.isclose(sum(x[1] for x in thrcnf), 1), "Component's spectrum %i not normalized." % i

        # Computing a common horizontal axis for all spectra
        exp_confs = [(m, i) for m, i in exp_confs]
        thr_confs = [[(m, i) for m, i in cfs] for cfs in thr_confs]
        common_horizontal_axis = set(x[0] for x in exp_confs)
        common_horizontal_axis.update(x[0] for s in thr_confs for x in s)
        common_horizontal_axis = sorted(common_horizontal_axis)
        if not quiet:
                print("Common horizontal axis computed")
        n = len(common_horizontal_axis)
        k = len(thr_confs)

        # Computing lengths of intervals between ppm (or mz) measurements (l_i variables)
        interval_lengths = [common_horizontal_axis[i+1] - common_horizontal_axis[i] for i in range(n-1)]
        if not quiet:
                print("Interval lengths computed")

        # linear program:
        program = lp.LpProblem('Dual L1 regression sparse', lp.LpMaximize)
        if not quiet:
                print("Linear program initialized")

        # variables:
        lpVars = []
        try:
                for i in range(n-2):
                        lpVars.append(lp.LpVariable('Z%i' % (i+1), None, None, lp.LpContinuous))
                lpVars.append(lp.LpVariable('Z%i' % (n-1), -interval_lengths[n-2], interval_lengths[n-2], lp.LpContinuous))
        except IndexError: #linear program makes no sense if n<=2 (n-number of points in mixture's spectrum)
                pass
        lpVars.append(lp.LpVariable('Z%i' % (n), None, None, lp.LpContinuous))
        lpVars.append(lp.LpVariable('Z%i' % (n+1), None, None, lp.LpContinuous))
        lpVars.append(lp.LpVariable('Z%i' % (n+2), 0, None, lp.LpContinuous))
        lpVars.append(lp.LpVariable('Z%i' % (n+3), 0, None, lp.LpContinuous))

        if not quiet:
                print("Variables created")

        # objective function:
        exp_vec = intensity_generator(exp_confs, common_horizontal_axis)  # generator of mixture's intensity observations
        program += lp.lpSum(v*x for v, x in zip(exp_vec, lpVars[:n-1]+[0])).addInPlace(
                                lp.lpSum(v*x for v, x in zip([-1, 0, 0, -1], lpVars[n-1:]))), 'Dual_objective'

        # constraints:
        for j in range(k):
                thr_vec = intensity_generator(thr_confs[j], common_horizontal_axis)
                program += lp.lpSum(v*x for v, x in zip(thr_vec, lpVars[:n-1]+[0]) if v > 0.).addInPlace(
                                lp.lpSum(v*x for v, x in zip([-1, 0, 1, -1], lpVars[n-1:]))) <= 0, 'P_%i' % (j+1)

        exp_vec = intensity_generator(exp_confs, common_horizontal_axis)
        program += lp.lpSum(v*x for v, x in zip(exp_vec, lpVars[:n-1]+[0])).addInPlace(
                                lp.lpSum(v*x for v, x in zip([0, 1, -1, 0], lpVars[n-1:]))) <= 0, 'p0_prime'

        if not quiet:
                print('tsk tsk')

        for i in range(n-1):
                program +=  lpVars[i] - lpVars[n-1]  <=  penalty, 'g_%i' % (i+1)
                program +=  -lpVars[n] - lpVars[i] <= penalty_th, 'g_prime_%i' % (i+1)
        try:
                for i in range(n-2):
                        program += lpVars[i] - lpVars[i+1] <= interval_lengths[i], 'epsilon_plus_%i' % (i+1)
                        program += lpVars[i+1] - lpVars[i] <= interval_lengths[i], 'epsilon_minus_%i' % (i+1)
        except IndexError: #linear program makes no sense if n<=2 (n-number of points in mixture's spectrum)
                pass

        program += -lpVars[n-1] <= penalty, 'g_%i' % (n)
        program += -lpVars[n] <= penalty_th, 'g_prime_%i' % (n)

        if not quiet:
                print("Constraints written")

        if not quiet:
                print("Starting solver")

        #Solving
        LpSolverDefault.msg = not quiet
        program.solve(solver = solver)
        end = time()
        if not quiet:
                print("Solver finished.")
                print("Status:", lp.LpStatus[program.status])
                print("Optimal value:", lp.value(program.objective))
                print("Time:", end - start)
        constraints = program.constraints
        probs = [round(constraints['P_%i' % i].pi, 12) for i in range(1, k+1)]
        p0_prime = round(constraints['p0_prime'].pi, 12)
        exp_vec = list(intensity_generator(exp_confs, common_horizontal_axis))
        abyss = [round(constraints['g_%i' % i].pi, 12) for i in range(1, n+1) if exp_vec[i-1] > 0.]
        abyss_th = [round(constraints['g_prime_%i' % i].pi, 12) for i in range(1, n+1)]

        if not np.isclose(sum(probs)+sum(abyss), 1., atol=len(abyss)*1e-03):
                warn("""In dualdeconv3:
                Proportions of signal and noise sum to %f instead of 1.
                This may indicate improper results.
                Please check the deconvolution results and consider reporting this warning to the authors.
                                    """ % (sum(probs)+sum(abyss)))

        return {"probs": probs, "noise_in_components": p0_prime, "trash": abyss, "components_trash": abyss_th,
         "fun": lp.value(program.objective), 'status': program.status, 'common_horizontal_axis': common_horizontal_axis}


def dualdeconv4(exp_sp, thr_sps, penalty, penalty_th, quiet=True, solver=LpSolverDefault):

        """
        This function solves linear program describing optimal transport of signal between the mixture's 
        spectrum and the list of components' spectra. 
        Two auxiliary points are introduced in order to remove noise from the mixture's spectrum
        and from the combination of components' spectra. 
        Transport of signal between the two auxiliary points is allowed (with cost equal to penalty + penalty_th),
        however, it is not optimal so it never occurs. Mathematically, this formulation is equivalent to the one 
        implemented in dualdeconv3 and both give the same results up to roundoff errors.
        _____
        Parameters:
            exp_sp: Spectrum object
                Mixture's spectrum.
            thr_sp: Spectrum object
                List of components' (i.e. reference, query, theoretical) spectra.
            penalty: float
                Denoising penalty for the mixture's spectrum.
            penalty_th: float
                Denoising penalty for the components spectra.
            solver: 
                Which solver should be used. In case of problems with the default solver,
                lp.GUROBI() is recommended (note that it requires obtaining a licence).
                To see all solvers available at your machine execute: pulp.listSolvers(onlyAvailable=True) or lp.listSolvers(onlyAvailable=True).
        
        _____
        Returns: dict
            Dictionary with the following entries:
            - probs: List containing proportions of consecutive components' spectra in the mixture's
            spectrum. Note that they do not have to sum up to 1, because some part of the signal can be noise.
<<<<<<< HEAD
            - noise_in_components: Proportion of noise present in the combination of components' spectra.
            - trash: Amount of noise in the consecutive ppm (or m/z) points of the mixture's spectrum.
            - components_trash: Amount of noise present in the combination of components'
            spectra in consecutive ppm (or m/z) points from common horizontal axis.
            - fun: Optimal value of the objective function.
            - status: Status of the linear program.
            - common horizontal axis: All the ppm (or m/z) values from the mixture's spectrum and from the components' spectra in a sorted list. 
=======
            - noise_in_theoretical: Proportion of noise present in the combination of theoretical
            (reference) spectra.
            - trash: Amount of noise in the consecutive ppm points of the experimental spectrum.
            - theoretical trash: Amount of noise present in the combination of theoretical (reference)
            spectra in consecutive ppm points from global mass axis.
            - fun: Optimal value of the objective function.
            - status: Status of the linear program.
            - global mass axis: All the ppm values from the experimental spectrum and from the theoretical 
            (reference) spectra in a sorted list. 
>>>>>>> 6fc8972f
        """

        start = time()
        exp_confs = exp_sp.confs.copy()
        thr_confs = [thr_sp.confs.copy() for thr_sp in thr_sps]

        # Normalization check:
        assert np.isclose(sum(x[1] for x in exp_confs) , 1), "Mixture's spectrum not normalized."
        for i, thrcnf in enumerate(thr_confs):
                assert np.isclose(sum(x[1] for x in thrcnf), 1), "Component's spectrum %i not normalized." % i

        # Computing a common horizontal axis for all spectra
        exp_confs = [(m, i) for m, i in exp_confs]
        thr_confs = [[(m, i) for m, i in cfs] for cfs in thr_confs]
        common_horizontal_axis = set(x[0] for x in exp_confs)
        common_horizontal_axis.update(x[0] for s in thr_confs for x in s)
        common_horizontal_axis = sorted(common_horizontal_axis)
        if not quiet:
                print("Common horizontal axis computed")
        n = len(common_horizontal_axis)
        k = len(thr_confs)

        # Computing lengths of intervals between ppm(or mz) measurements (l_i variables)
        interval_lengths = [common_horizontal_axis[i+1] - common_horizontal_axis[i] for i in range(n-1)]
        if not quiet:
                print("Interval lengths computed")

        # linear program:
        program = lp.LpProblem('Dual L1 regression sparse', lp.LpMaximize)
        if not quiet:
                print("Linear program initialized")

        # variables:
        lpVars = []
        try:
                for i in range(n-2):
                        lpVars.append(lp.LpVariable('Z%i' % (i+1), None, None, lp.LpContinuous))
                lpVars.append(lp.LpVariable('Z%i' % (n-1), -interval_lengths[n-2], interval_lengths[n-2], lp.LpContinuous))
        except IndexError: #linear program makes no sense if n<=2 (n-number of points in mixture's spectrum)
                pass
        lpVars.append(lp.LpVariable('Z%i' % n, None, None, lp.LpContinuous))
        lpVars.append(lp.LpVariable('Z%i' % (n+1), None, None, lp.LpContinuous))
        lpVars.append(lp.LpVariable('Z%i' % (n+2), 0, None, lp.LpContinuous))
        lpVars.append(lp.LpVariable('Z%i' % (n+3), 0, None, lp.LpContinuous))
        if not quiet:
                print("Variables created")

        # objective function:
        exp_vec = intensity_generator(exp_confs, common_horizontal_axis)  # generator of mixture's intensity observations
        program += lp.lpSum(v*x for v, x in zip(exp_vec, lpVars[:n-1]+[0])).addInPlace(
                            lp.lpSum(v*x for v, x in zip([-1, 0, 0, -1], lpVars[n-1:]))), 'Dual_objective'

        # constraints:
        for j in range(k):
                thr_vec = intensity_generator(thr_confs[j], common_horizontal_axis)
                program += lp.lpSum(v*x for v, x in zip(thr_vec, lpVars[:n-1]+[0]) if v > 0.).addInPlace(
                            lp.lpSum(v*x for v, x in zip([-1, 0, 1, -1], lpVars[n-1:]))) <= -penalty, 'P_%i' % (j+1)

        exp_vec = intensity_generator(exp_confs, common_horizontal_axis)
        program += lp.lpSum(v*x for v, x in zip(exp_vec, lpVars[:n-1]+[0])).addInPlace(
                            lp.lpSum(v*x for v, x in zip([0, 1, -1, 0], lpVars[n-1:]))) <= penalty_th, 'p0_prime'

        if not quiet:
                print('tsk tsk')
        
        for i in range(n-1):
                program +=  lpVars[i] - lpVars[n-1]  <=  0, 'g_%i' % (i+1)
                program +=  -lpVars[i] - lpVars[n]  <= 0, 'g_prime_%i' % (i+1)
        try:
                for i in range(n-2):
                        program += lpVars[i] - lpVars[i+1] <= interval_lengths[i], 'epsilon_plus_%i' % (i+1)
                        program += lpVars[i+1] - lpVars[i] <= interval_lengths[i], 'epsilon_minus_%i' % (i+1)
        except IndexError: #linear program makes no sense if n<=2 (n-number of points in mixture's spectrum)
                pass

        program += -lpVars[n-1] <= 0, 'g_%i' % (n)
        program += -lpVars[n] <= 0, 'g_prime_%i' % (n)

        if not quiet:
                print("Constraints written")

        if not quiet:
                print("Starting solver")

        #Solving
        LpSolverDefault.msg = not quiet
        program.solve(solver = solver)
        end = time()
        if not quiet:
                print("Solver finished.")
                print("Status:", lp.LpStatus[program.status])
                print("Optimal value:", lp.value(program.objective))
                print("Time:", end - start)
        constraints = program.constraints
        probs = [round(constraints['P_%i' % i].pi, 12) for i in range(1, k+1)]
        p0_prime = round(constraints['p0_prime'].pi, 12)
        exp_vec = list(intensity_generator(exp_confs, common_horizontal_axis))
        abyss = [round(constraints['g_%i' % i].pi, 12) for i in range(1, n+1) if exp_vec[i-1] > 0.]
        abyss_th = [round(constraints['g_prime_%i' % i].pi, 12) for i in range(1, n+1)]
        if not np.isclose(sum(probs)+sum(abyss), 1., atol=len(abyss)*1e-03):
                warn("""In dualdeconv4:
                Proportions of signal and noise sum to %f instead of 1.
                This may indicate improper results.
                Please check the deconvolution results and consider reporting this warning to the authors.
                                    """ % (sum(probs)+sum(abyss)))

        return {"probs": probs, "noise_in_components": p0_prime, "trash": abyss, "components_trash": abyss_th, 
        "fun": lp.value(program.objective)+penalty, 'status': program.status, 'common_horizontal_axis': common_horizontal_axis}


def estimate_proportions(spectrum, query, MTD=0.25, MDC=1e-8,
                        MMD=-1, max_reruns=3, verbose=False, 
                        progress=False, MTD_th=0.22, solver=lp.GUROBI(),
                        what_to_compare='concentration'):
    """
    Returns estimated proportions of components from query in mixture's spectrum.
    Performs initial filtering of components' and mixture's spectra to speed up the computations.
    _____
    Parameters:
    spectrum: Spectrum object
        The mixture's spectrum.
    query: list of Spectrum objects
        A list of components' spectra (reference spectra).
    MTD: Maximum Transport Distance, float
<<<<<<< HEAD
        Signal from mixture's spectrum will be transported up to this distance when estimating
        components proportions. Default is 0.25.
    MDC: Minimum Detectable Current, float
        In mass spectra, if the isotopic envelope of an ion encompasses less than
        this amount of the total ion current, it is assumed that this ion
        is absent in the spectrum. Default is 1e-8. Role of this parameter for NMR
        spectra is analogous.
    MMD: Maximum Mode Distance, float
        In mass spectra, if there is no experimental peak within this distance from the
        highest peak of an isotopic envelope of a molecule,
        it is assumed that this molecule is absent in the spectrum.
        Setting this value to -1 disables filtering. Default is -1. Role of this parameter
        for NMR spectra is analogous.
=======
        Signal from experimental spectrum will be transported up to this distance when estimating
        components' proportions. Default is 1.
    MDC: Minimum Detectable Current, float
        If the spectrum of a component encompasses less than
        this amount of the total signal, it is assumed that this component
        is absent in the spectrum. Default is 1e-8.
    MMD: Maximum Mode Distance, float
        If there is no experimental peak within this distance from the
        highest peak of spectrum of a component,
        it is assumed that this component is absent in the spectrum.
        Setting this value to -1 disables filtering. Default is -1.
>>>>>>> 6fc8972f
    max_reruns: int
        Due to numerical errors, some partial results may be inaccurate.
        If this is detected, then those results are recomputed for a maximal number of times
        given by this parameter. Default is 3.
    verbose: bool
        Print diagnostic messages? Default is False.
    progress: bool
        Whether to display progress bars during work. Default is False.
    MTD_th: Maximum Transport Distance for components' spectra, float
        If presence of noise in components' spectra is not expected, 
        then this parameter should be set to None. Otherwise, set its value to some positive real number.
<<<<<<< HEAD
        Signal from components' spectra will be transported up to this distance 
        when estimating components' proportions. Default is 0.22.
=======
        Signal from theoretical spectra will be transported up to this distance 
        when estimating components' proportions. Default is None.
>>>>>>> 6fc8972f
    solver: 
        Which solver should be used. We recommend using lp.GUROBI() (note that it requires obtaining a licence).
        To see all solvers available at your machine execute: pulp.listSolvers(onlyAvailable=True) or lp.listSolvers(onlyAvailable=True). 
        If you prefer to use Magnetstein without Gurobi set this argument to solver=LpSolverDefault.
        Note that using Magnetstein without Gurobi can result in long computation time and, in some cases, incorrect results.
    what_to_compare:
        Should the resulting proportions correspond to concentrations or area under the curve? Default is
        'concentration'. Alternatively can be set to 'area'. This argument is used only for NMR spectra.
    _____
    Returns: dict
        A dictionary with the following entries:
<<<<<<< HEAD
        - proportions: List of proportions of components' spectra.
        - Wasserstein distance: Value of Wasserstein distance between mixture's spectrum and component's spectra added in computed proportions (taking into consideration removed signal).
        The intensities correspond to the ppm (or m/z) values of the mixture's spectrum.
        If what_to_compare='area' and MTD_th parameter is not equal to None, then the dictionary contains also 
        the following entries:
        - noise: List of intensities that could not be explained by the supplied formulas. 
        - noise_in_components: List of intensities from components' spectra
        that do not correspond to any intensities in the mixture's spectrum and therefore were 
        identified as noise. The intensities correspond to the ppm (or m/z) values from common horizontal axis.
        - proportion_of_noise_in_components: Proportion of noise present in the combination of components'
        spectra.
        - common_horizontal_axis: All the ppm (or m/z) values from the mixture's spectrum and from the components' 
        spectra in a sorted list. 
=======
        - proportions: List of proportions of query (i.e. theoretical, reference) spectra.
        - noise: List of intensities that could not be explained by the supplied formulas. 
        The intensities correspond to the ppm values of the experimental spectrum.
        If MTD_th parameter is not equal to None, then the dictionary contains also 
        the following entries:
        - noise_in_theoretical: List of intensities from query (i.e. theoretical, reference) spectra
        that do not correspond to any intensities in the experimental spectrum and therefore were 
        identified as noise. The intensities correspond to the ppm values from global mass axis.
        - proportion_of_noise_in_theoretical: Proportion of noise present in the combination of query
        (i.e. theoretical, reference) spectra.
        - global_mass_axis: All the ppm values from the experimental spectrum and from the query 
        (i.e. theoretical, reference) spectra in a sorted list. 
>>>>>>> 6fc8972f
    """

    def progr_bar(x, **kwargs):
        if progress:
            return tqdm(x, **kwargs)
        else:
            return x

    try:
        exp_confs = spectrum.confs
    except:
        print("Could not retrieve the confs list. Is the supplied spectrum an object of class Spectrum?")
        raise

    
    assert what_to_compare=='concentration' or what_to_compare=='area', 'Comparison of %s is not supported' %what_to_compare

    if what_to_compare=='concentration':
        for i, sp in enumerate(query):
                assert sp.protons is not None, "Component " + str(i) +" doesn't have the number of protons defined. Please define sp.protons attribute."

    is_NMR_spectrum = [isinstance(sp, NMRSpectrum) for sp in [spectrum] + query]
    assert all(is_NMR_spectrum) or not any(is_NMR_spectrum), 'Spectra provided are of mixed types. \
            Please assert that either all or none of the spectra are NMR spectra.'
    nmr = all(is_NMR_spectrum)

    if not nmr:
        assert all(x[0] >= 0. for x in exp_confs), 'Found peaks with negative masses!'

    if any(x[1] < 0 for x in exp_confs):
        print("The mixture's spectrum cannot contain negative intensities. ")
        print("Setting negative intensities to zero.")
        spectrum.trim_negative_intensities()

    if not abs(sum(x[1] for x in exp_confs) - 1.) < 1e-08:
        print("The mixture's spectrum is not normalized.")
        print("Normalizing mixture's spectrum.")
        spectrum.normalize()

    exp_confs = spectrum.confs
                           
    vortex = [0.]*len(exp_confs)  # unexplained signal
    k = len(query)
    proportions = [0.]*k

    if MTD_th is None:
        MTD_max = MTD
    else:
        MTD_max = max(MTD, MTD_th)

    for i, q in enumerate(query):

        if any(x[1] < 0 for x in q.confs):
            print("Component's spectrum %i cannot contain negative intensities." %i)
            print("Setting negative intensities to zero.")
            q.trim_negative_intensities()

        if not abs(sum(x[1] for x in q.confs) - 1.) < 1e-08:
            print("Component's spectrum %i is not normalized." %i)
            print("Normalizing component's spectrum %i." %i)
            q.normalize()

        if not nmr:
            assert all(x[0] >= 0 for x in q.confs), "Component's spectrum %i has negative masses!" %i
        
    # Initial filtering of formulas
    envelope_bounds = []
    filtered = []
    for i in progr_bar(range(k), desc = "Initial filtering of formulas"):
        s = query[i]
        mode = s.get_modal_peak()[0]
        mn = s.confs[0][0]
        mx = s.confs[-1][0]
        matching_current = MDC==0. or sum(x[1] for x in misc.extract_range(
                                                                        exp_confs, mn - MTD_max, mx + MTD_max)) >= MDC
        matching_mode = MMD==-1 or abs(misc.closest(exp_confs, mode)[0] - mode) <= MMD

        if matching_mode and matching_current:
            envelope_bounds.append((mn, mx, i))
        else:
            envelope_bounds.append((-1, -1, i))
            filtered.append(i)

    envelope_bounds.sort(key=lambda x: x[0])  # sorting by lower bounds
    if verbose:
        print("Removed components' spectra due to no matching peaks in mixture's spectrum:", filtered)
        print('Envelope bounds:', envelope_bounds)

    # Computing chunks
    chunkIDs = [0]*k  # Grouping of components' spectra
    # Note: order of chunkIDs corresponds to order of query, not the envelope bounds
    # chunk_bounds = intervals matching chunks, accounting for signal transport
    # order of chunk_bounds corresponds to increasing chunk ID,
    # so that chunk_bounds[0] is the interval for chunk nr 0
    chunk_bounds = []
    current_chunk = 0
    first_present = 0
    while envelope_bounds[first_present][0] == -1 and first_present < k-1:
        _, _, sp_id = envelope_bounds[first_present]
        chunkIDs[sp_id] = -1
        first_present += 1
    prev_mn, prev_mx, prev_id = envelope_bounds[first_present]
    for i in progr_bar(range(first_present, k), desc = "Computing chunks"):
        mn, mx, sp_id = envelope_bounds[i]
        if mn - prev_mx > 2*MTD_max:
            current_chunk += 1
            chunk_bounds.append( (prev_mn-MTD_max, prev_mx+MTD_max) )
            prev_mn = mn  # get lower bound of new chunk
        prev_mx = mx  # update the lower bound of current chunk
        chunkIDs[sp_id] = current_chunk
    chunk_bounds.append( (prev_mn-MTD_max, prev_mx+MTD_max) )
    nb_of_chunks = len(chunk_bounds)
    if verbose:
        print('Number of chunks: %i' % nb_of_chunks)
        print("ChunkIDs:", chunkIDs)
        print("Chunk bounds:", chunk_bounds)

    # Splitting the mixture's spectrum into chunks
    exp_conf_chunks = []  # list of indices of mixture's confs matching chunks
    current_chunk = 0
    matching_confs = []  # mixture's confs matching current chunk
    cur_bound = chunk_bounds[current_chunk]
    for conf_id, cur_conf in progr_bar(enumerate(exp_confs), desc = "Splitting the mixture's spectrum into chunks"):
        while cur_bound[1] < cur_conf[0] and current_chunk < nb_of_chunks-1:
            exp_conf_chunks.append(matching_confs)
            matching_confs = []
            current_chunk += 1
            cur_bound = chunk_bounds[current_chunk]
        if cur_bound[0] <= cur_conf[0] <= cur_bound[1]:
            matching_confs.append(conf_id)
        else:
            # mixture's peaks outside chunks go straight to vortex
            vortex[conf_id] = cur_conf[1]
    exp_conf_chunks.append(matching_confs)
    chunk_TICs = [sum(exp_confs[i][1] for i in chunk_list) for chunk_list in exp_conf_chunks]
    if verbose:
        print("Ion currents in chunks:", chunk_TICs)

    # Deconvolving chunks:
    p0_prime = 0
    vortex_th = []
    common_horizontal_axis = []
    objective_function = 0
    for current_chunk_ID, conf_IDs in progr_bar(enumerate(exp_conf_chunks), desc="Deconvolving chunks",
                                                                            total=len(exp_conf_chunks)):
        if verbose:
            print("Deconvolving chunk %i" % current_chunk_ID)
        if chunk_TICs[current_chunk_ID] < 1e-16:
            # nothing to deconvolve, pushing remaining signal to vortex
            if verbose:
                print('Chunk %i is almost empty - skipping deconvolution' % current_chunk_ID)
            for i in conf_IDs:
                vortex[i] = exp_confs[i][1]
        else:
            chunkSp = Spectrum('', empty=True)
            # Note: conf_IDs are monotonic w.r.t. conf mass,
            # so constructing a spectrum will not change the order
            # of confs supplied in the list below:
            chunkSp.set_confs([exp_confs[i] for i in conf_IDs])
            chunkSp.normalize()
            components_spectra_IDs = [i for i, c in enumerate(chunkIDs) if c == current_chunk_ID]
            thrSp = [query[i] for i in components_spectra_IDs]

            rerun = 0
            success = False
            while not success:
                    rerun += 1
                    if rerun > max_reruns:
                            raise RuntimeError("Failed to deconvolve a fragment of the mixture's spectrum:\
                                                 (%f, %f)" % chunk_bounds[current_chunk_ID])
                    if MTD_th is None:
                        dec = dualdeconv2(chunkSp, thrSp, MTD, quiet=True, solver=solver)
                    else:
                        dec = dualdeconv4(chunkSp, thrSp, MTD, MTD_th, quiet=True, solver=solver)
                    if dec['status'] == 1:
                            success=True
                    else:
                            warn('Rerunning computations for chunk %i due to status %s' % (current_chunk_ID, 
                                                                                        lp.LpStatus[dec['status']]))
            if verbose:
                    print('Chunk %i deconvolution status:', lp.LpStatus[dec['status']])
                    print("Signal proportion in mixture's spectrum:", sum(dec['probs']))
                    print("Noise proportion in mixture's spectrum:", sum(dec['trash']))
                    print('Total explanation:', sum(dec['probs'])+sum(dec['trash']))
                    if MTD_th is not None:
                        print("Noise proportion in combination of components' spectra:", dec["noise_in_components"])
            for i, p in enumerate(dec['probs']):
                original_thr_spectrum_ID = components_spectra_IDs[i]
                proportions[original_thr_spectrum_ID] = p*chunk_TICs[current_chunk_ID]
            for i, p in enumerate(dec['trash']):
                original_conf_id = conf_IDs[i]
                vortex[original_conf_id] = p*chunk_TICs[current_chunk_ID]
            if MTD_th is not None:
                p0_prime = p0_prime + dec["noise_in_components"]*chunk_TICs[current_chunk_ID]
                rescaled_vortex_th = [element*chunk_TICs[current_chunk_ID] for element in dec['components_trash']]
                vortex_th = vortex_th + rescaled_vortex_th
                common_horizontal_axis = common_horizontal_axis + dec['common_horizontal_axis']
                
        objective_function = objective_function + dec['fun']

    if not np.isclose(sum(proportions)+sum(vortex), 1., atol=len(vortex)*1e-03):
        warn("""In estimate_proportions:
Proportions of signal and noise sum to %f instead of 1.
This may indicate improper results.
Please check the deconvolution results and consider reporting this warning to the authors.
                        """ % (sum(proportions)+sum(vortex)))
        
    compare_area = ((not nmr) or (nmr and what_to_compare=='area'))

    if compare_area:
        if MTD_th is not None:
            return {'proportions': proportions, 'noise': vortex, 'noise_in_components': vortex_th, 
                'proportion_of_noise_in_components': p0_prime, 'common_horizontal_axis': common_horizontal_axis, 
                   'Wasserstein distance': objective_function}
        else:
            return {'proportions': proportions, 'noise': vortex,
                    'Wasserstein distance': objective_function}
    else:
        queries_protons = [query_spec.protons for query_spec in query]
        rescaled_proportions = [prop/prot for prop, prot in zip(proportions, queries_protons)]
        rescaled_proportions = [prop/sum(rescaled_proportions) for prop in rescaled_proportions]
        return {'proportions': rescaled_proportions, 'Wasserstein distance': objective_function}<|MERGE_RESOLUTION|>--- conflicted
+++ resolved
@@ -14,11 +14,7 @@
 def intensity_generator(confs, mzaxis):
         """
         Generates intensities from spectrum represented as a confs list,
-<<<<<<< HEAD
         over ppm (or m/z) values from mzaxis.
-=======
-        over ppm values from mzaxis.
->>>>>>> 6fc8972f
         Assumes mzaxis and confs are sorted and returns consecutive intensities.
         """
         mzaxis_id = 0
@@ -60,11 +56,7 @@
             Dictionary with the following entries:
             - probs: List containing proportions of consecutive components' spectra in the mixture's
             spectrum. Note that they do not have to sum up to 1, because some part of the signal can be noise.
-<<<<<<< HEAD
             - trash: Amount of noise in the consecutive ppm (or m/z) points of the mixture's spectrum.
-=======
-            - trash: Amount of noise in the consecutive ppm points of the experimental spectrum.
->>>>>>> 6fc8972f
             - fun: Optimal value of the objective function.
             - status: Status of the linear program.
         """
@@ -178,11 +170,7 @@
             Dictionary with the following entries:
             - probs: List containing proportions of consecutive components' spectra in the mixture's
             spectrum. Note that they do not have to sum up to 1, because some part of the signal can be noise.
-<<<<<<< HEAD
             - trash: Amount of noise in the consecutive ppm (or m/z) points of the mixture's spectrum.
-=======
-            - trash: Amount of noise in the consecutive ppm points of the experimental spectrum.
->>>>>>> 6fc8972f
             - fun: Optimal value of the objective function.
             - status: Status of the linear program.
         """
@@ -300,7 +288,6 @@
             Dictionary with the following entries:
             - probs: List containing proportions of consecutive components' spectra in the mixture's
             spectrum. Note that they do not have to sum up to 1, because some part of the signal can be noise.
-<<<<<<< HEAD
             - noise_in_components: Proportion of noise present in the combination of components' spectra.
             - trash: Amount of noise in the consecutive ppm (or m/z) points of the mixture's spectrum.
             - components_trash: Amount of noise present in the combination of components'
@@ -309,17 +296,6 @@
             - status: Status of the linear program.
             - common horizontal axis: All the ppm (or m/z) values from the mixture's spectrum and from the components' 
             spectra in a sorted list. 
-=======
-            - noise_in_theoretical: Proportion of noise present in the combination of theoretical
-            (reference) spectra.
-            - trash: Amount of noise in the consecutive ppm points of the experimental spectrum.
-            - theoretical trash: Amount of noise present in the combination of theoretical (reference)
-            spectra in consecutive ppm points from global mass axis.
-            - fun: Optimal value of the objective function.
-            - status: Status of the linear program.
-            - global mass axis: All the ppm values from the experimental spectrum and from the theoretical 
-            (reference) spectra in a sorted list. 
->>>>>>> 6fc8972f
         """
 
         start = time()
@@ -462,7 +438,6 @@
             Dictionary with the following entries:
             - probs: List containing proportions of consecutive components' spectra in the mixture's
             spectrum. Note that they do not have to sum up to 1, because some part of the signal can be noise.
-<<<<<<< HEAD
             - noise_in_components: Proportion of noise present in the combination of components' spectra.
             - trash: Amount of noise in the consecutive ppm (or m/z) points of the mixture's spectrum.
             - components_trash: Amount of noise present in the combination of components'
@@ -470,17 +445,6 @@
             - fun: Optimal value of the objective function.
             - status: Status of the linear program.
             - common horizontal axis: All the ppm (or m/z) values from the mixture's spectrum and from the components' spectra in a sorted list. 
-=======
-            - noise_in_theoretical: Proportion of noise present in the combination of theoretical
-            (reference) spectra.
-            - trash: Amount of noise in the consecutive ppm points of the experimental spectrum.
-            - theoretical trash: Amount of noise present in the combination of theoretical (reference)
-            spectra in consecutive ppm points from global mass axis.
-            - fun: Optimal value of the objective function.
-            - status: Status of the linear program.
-            - global mass axis: All the ppm values from the experimental spectrum and from the theoretical 
-            (reference) spectra in a sorted list. 
->>>>>>> 6fc8972f
         """
 
         start = time()
@@ -605,33 +569,17 @@
     query: list of Spectrum objects
         A list of components' spectra (reference spectra).
     MTD: Maximum Transport Distance, float
-<<<<<<< HEAD
         Signal from mixture's spectrum will be transported up to this distance when estimating
         components proportions. Default is 0.25.
-    MDC: Minimum Detectable Current, float
-        In mass spectra, if the isotopic envelope of an ion encompasses less than
-        this amount of the total ion current, it is assumed that this ion
-        is absent in the spectrum. Default is 1e-8. Role of this parameter for NMR
-        spectra is analogous.
-    MMD: Maximum Mode Distance, float
-        In mass spectra, if there is no experimental peak within this distance from the
-        highest peak of an isotopic envelope of a molecule,
-        it is assumed that this molecule is absent in the spectrum.
-        Setting this value to -1 disables filtering. Default is -1. Role of this parameter
-        for NMR spectra is analogous.
-=======
-        Signal from experimental spectrum will be transported up to this distance when estimating
-        components' proportions. Default is 1.
     MDC: Minimum Detectable Current, float
         If the spectrum of a component encompasses less than
         this amount of the total signal, it is assumed that this component
         is absent in the spectrum. Default is 1e-8.
     MMD: Maximum Mode Distance, float
-        If there is no experimental peak within this distance from the
+        If there is no mixture's peak within this distance from the
         highest peak of spectrum of a component,
         it is assumed that this component is absent in the spectrum.
         Setting this value to -1 disables filtering. Default is -1.
->>>>>>> 6fc8972f
     max_reruns: int
         Due to numerical errors, some partial results may be inaccurate.
         If this is detected, then those results are recomputed for a maximal number of times
@@ -643,13 +591,8 @@
     MTD_th: Maximum Transport Distance for components' spectra, float
         If presence of noise in components' spectra is not expected, 
         then this parameter should be set to None. Otherwise, set its value to some positive real number.
-<<<<<<< HEAD
         Signal from components' spectra will be transported up to this distance 
         when estimating components' proportions. Default is 0.22.
-=======
-        Signal from theoretical spectra will be transported up to this distance 
-        when estimating components' proportions. Default is None.
->>>>>>> 6fc8972f
     solver: 
         Which solver should be used. We recommend using lp.GUROBI() (note that it requires obtaining a licence).
         To see all solvers available at your machine execute: pulp.listSolvers(onlyAvailable=True) or lp.listSolvers(onlyAvailable=True). 
@@ -661,13 +604,13 @@
     _____
     Returns: dict
         A dictionary with the following entries:
-<<<<<<< HEAD
         - proportions: List of proportions of components' spectra.
-        - Wasserstein distance: Value of Wasserstein distance between mixture's spectrum and component's spectra added in computed proportions (taking into consideration removed signal).
-        The intensities correspond to the ppm (or m/z) values of the mixture's spectrum.
+        - Wasserstein distance: Value of Wasserstein distance between mixture's spectrum and component's spectra added 
+        in computed proportions (taking into consideration removed signal).
         If what_to_compare='area' and MTD_th parameter is not equal to None, then the dictionary contains also 
         the following entries:
         - noise: List of intensities that could not be explained by the supplied formulas. 
+        The intensities correspond to the ppm (or m/z) values of the mixture's spectrum.
         - noise_in_components: List of intensities from components' spectra
         that do not correspond to any intensities in the mixture's spectrum and therefore were 
         identified as noise. The intensities correspond to the ppm (or m/z) values from common horizontal axis.
@@ -675,20 +618,6 @@
         spectra.
         - common_horizontal_axis: All the ppm (or m/z) values from the mixture's spectrum and from the components' 
         spectra in a sorted list. 
-=======
-        - proportions: List of proportions of query (i.e. theoretical, reference) spectra.
-        - noise: List of intensities that could not be explained by the supplied formulas. 
-        The intensities correspond to the ppm values of the experimental spectrum.
-        If MTD_th parameter is not equal to None, then the dictionary contains also 
-        the following entries:
-        - noise_in_theoretical: List of intensities from query (i.e. theoretical, reference) spectra
-        that do not correspond to any intensities in the experimental spectrum and therefore were 
-        identified as noise. The intensities correspond to the ppm values from global mass axis.
-        - proportion_of_noise_in_theoretical: Proportion of noise present in the combination of query
-        (i.e. theoretical, reference) spectra.
-        - global_mass_axis: All the ppm values from the experimental spectrum and from the query 
-        (i.e. theoretical, reference) spectra in a sorted list. 
->>>>>>> 6fc8972f
     """
 
     def progr_bar(x, **kwargs):
